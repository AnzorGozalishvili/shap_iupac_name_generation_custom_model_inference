--- conflicted
+++ resolved
@@ -66,13 +66,6 @@
         elif str(type(model)).endswith("lightgbm.basic.Booster'>"):
             self.model_type = "lightgbm"
             self.model = model
-<<<<<<< HEAD
-            self.trees = [Tree(e, num_trees=len(model.dump_model()["tree_info"])) for e in model.dump_model()["tree_info"]]
-        elif str(type(model)).endswith("lightgbm.sklearn.LGBMRegressor'>"):
-            self.model_type = "lightgbm"
-            self.model = model.booster_
-            self.trees = [Tree(e, num_trees=len(model.booster_.dump_model()["tree_info"])) for e in model.booster_.dump_model()["tree_info"]]
-=======
             tree_info = self.model.dump_model()["tree_info"]
             self.trees = [Tree(e, scaling=len(tree_info)) for e in tree_info]
         elif str(type(model)).endswith("lightgbm.sklearn.LGBMRegressor'>"):
@@ -80,7 +73,6 @@
             self.model = model.booster_
             tree_info = self.model.dump_model()["tree_info"]
             self.trees = [Tree(e, scaling=len(tree_info)) for e in tree_info]
->>>>>>> 6daa4d70
         elif str(type(model)).endswith("lightgbm.sklearn.LGBMClassifier'>"):
             self.model_type = "lightgbm"
             self.model = model.booster_
@@ -142,18 +134,12 @@
 
         assert str(type(X)).endswith("'numpy.ndarray'>"), "Unknown instance type: " + str(type(X))
         assert len(X.shape) == 1 or len(X.shape) == 2, "Instance must have 1 or 2 dimensions!"
-<<<<<<< HEAD
 
         if tree_limit<0 or tree_limit>len(self.trees):
             self.tree_limit = len(self.trees)
         else:
             self.tree_limit = tree_limit
  
-=======
-        # TODO: support tree_limit
-        assert tree_limit == -1, "tree_limit is not yet supported for sklearn models!"
-        
->>>>>>> 6daa4d70
         self.n_outputs = self.trees[0].values.shape[1]
         # single instance
         if len(X.shape) == 1:
@@ -201,8 +187,6 @@
             else:
                 return phi
         else:
-            # TODO: support tree_limit
-            assert tree_limit == -1, "tree_limit is not yet supported for sklearn and LightGBM interaction effects!"
             
             if str(type(X)).endswith("pandas.core.series.Series'>"):
                 X = X.values
@@ -210,12 +194,7 @@
                 X = X.values
 
             assert str(type(X)).endswith("'numpy.ndarray'>"), "Unknown instance type: " + str(type(X))
-<<<<<<< HEAD
             assert len(X.shape) == 1 or len(X.shape) == 2, "Instance must have 1 or 2 dimensions!"
-=======
-            # TODO: support vector inputs for interaction effects
-            assert len(X.shape) != 1, "Interaction effects currently can't handle vector inputs, please pass a matrix."
-            assert len(X.shape) == 2, "Instance must have 2 dimensions!"
 
             self.n_outputs = self.trees[0].values.shape[1]
 
@@ -223,7 +202,6 @@
             pool = multiprocessing.Pool()
             self._current_X = X
             self._current_x_missing = x_missing
->>>>>>> 6daa4d70
 
             if tree_limit<0 or tree_limit>len(self.trees):
                 self.tree_limit = len(self.trees)
@@ -273,32 +251,17 @@
 
     def _tree_shap_ind(self, i):
         phi = np.zeros((self._current_X.shape[1] + 1, self.n_outputs))
-<<<<<<< HEAD
         for t in range(self.tree_limit):
             self.tree_shap(self.trees[t], self._current_X[i,:], self._current_x_missing, phi)
         phi /= self.tree_limit
-=======
-        for t in self.trees:
-            self.tree_shap(t, self._current_X[i,:], self._current_x_missing, phi)
-        phi /= len(self.trees)
->>>>>>> 6daa4d70
         return phi
 
     def _tree_shap_ind_interactions(self, i):
         phi = np.zeros((self._current_X.shape[1] + 1, self._current_X.shape[1] + 1, self.n_outputs))
         phi_diag = np.zeros((self._current_X.shape[1] + 1, self.n_outputs))
-<<<<<<< HEAD
         for t in range(self.tree_limit):
             self.tree_shap(self.trees[t], self._current_X[i,:], self._current_x_missing, phi_diag)
             for j in self.trees[t].unique_features:
-=======
-        for t in self.trees:
-            self.tree_shap(t, self._current_X[i,:], self._current_x_missing, phi_diag, condition, condition_feature)
-            # TODO: Find the unique features in the constructor not inside this loop
-            unique_features = np.unique(t.features)
-            unique_features = np.delete(unique_features, np.where(unique_features==-1))
-            for j in unique_features:
->>>>>>> 6daa4d70
                 phi_on = np.zeros((self._current_X.shape[1] + 1, self.n_outputs))
                 phi_off = np.zeros((self._current_X.shape[1] + 1, self.n_outputs))
                 self.tree_shap(self.trees[t], self._current_X[i,:], self._current_x_missing, phi_on, 1, j)
@@ -329,13 +292,8 @@
         self.thresholds = threshold
         self.values = value
         self.node_sample_weight = node_sample_weight
-<<<<<<< HEAD
         self.unique_features = np.unique(self.features)
         self.unique_features = np.delete(self.unique_features, np.where(self.unique_features==-1))
-
-=======
-        
->>>>>>> 6daa4d70
         # we compute the expectations to make sure they follow the SHAP logic
         assert have_cext, "C extension was not built during install!"
         self.max_depth = _cext.compute_expectations(
@@ -412,14 +370,10 @@
                     self.values[vertex['leaf_index']+num_parents] = [vertex['leaf_value']]
                     self.node_sample_weight[vertex['leaf_index']+num_parents] = vertex['leaf_count']
             self.values = np.asarray(self.values)
-<<<<<<< HEAD
-            self.values = np.multiply(self.values, num_trees)
+            self.values = np.multiply(self.values, scaling)
             self.unique_features = np.unique(self.features)
             self.unique_features = np.delete(self.unique_features, np.where(self.unique_features==-1))
 
-=======
-            self.values = np.multiply(self.values, scaling)
->>>>>>> 6daa4d70
             assert have_cext, "C extension was not built during install!" + str(have_cext)
             self.max_depth = _cext.compute_expectations(
                 self.children_left, self.children_right, self.node_sample_weight,
